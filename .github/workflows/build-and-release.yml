--- conflicted
+++ resolved
@@ -158,18 +158,6 @@
       - name: Rebuild Sharp for current platform
         run: npm rebuild sharp
 
-      - name: Rebuild Sharp for current platform
-        run: npm rebuild sharp
-<<<<<<< HEAD
-
-      - name: Rebuild Sharp for current platform
-        run: npm rebuild sharp
-=======
->>>>>>> 4abd6aa9
-
-      - name: Rebuild Sharp for current platform
-        run: npm rebuild sharp
-
       - name: Run type checking
         run: npm run typecheck
 
