--- conflicted
+++ resolved
@@ -1,10 +1,6 @@
 {
   "name": "film-recipe-wizard",
-<<<<<<< HEAD
-  "version": "2.7.1",
-=======
   "version": "2.7.2",
->>>>>>> fd078753
   "description": "Create and apply photo recipes with AI-powered color grading",
   "main": "dist/main/main.js",
   "scripts": {
