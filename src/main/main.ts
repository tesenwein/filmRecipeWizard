import {
  app,
  BrowserWindow,
  Menu,
  MenuItemConstructorOptions,
  shell,
} from 'electron';
import * as path from 'path';
import { ImageProcessor } from './image-processor';
import { SettingsService } from './settings-service';
import { StorageService } from './storage-service';
<<<<<<< HEAD
import { generateXMPContent } from './xmp-generator';
// Initialize image processing service early
import '../services/image-processing-service';
=======
import { ExportHandlers } from './ipc-handlers/export-handlers';
import { FileHandlers } from './ipc-handlers/file-handlers';
import { ProcessingHandlers } from './ipc-handlers/processing-handlers';
import { SettingsHandlers } from './ipc-handlers/settings-handlers';
import { StorageHandlers } from './ipc-handlers/storage-handlers';
>>>>>>> f1fc6a86

class FilmRecipeWizardApp {
  private mainWindow: BrowserWindow | null = null;
  private imageProcessor: ImageProcessor;
  private storageService: StorageService;
  private settingsService: SettingsService;
  
  // IPC handlers
  private fileHandlers: FileHandlers;
  private processingHandlers: ProcessingHandlers;
  private storageHandlers: StorageHandlers;
  private settingsHandlers: SettingsHandlers;
  private exportHandlers: ExportHandlers;

  constructor() {
    this.imageProcessor = new ImageProcessor();
    this.storageService = new StorageService();
    this.settingsService = new SettingsService();
    
    // Initialize IPC handlers
    this.fileHandlers = new FileHandlers(() => this.mainWindow);
    this.processingHandlers = new ProcessingHandlers(() => this.mainWindow, this.imageProcessor, this.storageService);
    this.storageHandlers = new StorageHandlers(this.storageService);
    this.settingsHandlers = new SettingsHandlers(this.settingsService, this.imageProcessor, this.storageService);
    this.exportHandlers = new ExportHandlers(this.imageProcessor, this.storageService);
    
    this.setupApp();
    this.setupIPC();
  }

  private setupApp(): void {
    app.whenReady().then(() => {
      this.createWindow();
      this.createMenu();

      app.on('activate', () => {
        if (BrowserWindow.getAllWindows().length === 0) {
          this.createWindow();
        }
      });
    });

    app.on('window-all-closed', () => {
      if (process.platform !== 'darwin') {
        app.quit();
      }
    });
  }

  private createWindow(): void {
    this.mainWindow = new BrowserWindow({
      width: 1200,
      height: 900,
      minWidth: 800,
      minHeight: 600,
      webPreferences: {
        nodeIntegration: false,
        contextIsolation: true,
        preload: path.join(__dirname, 'preload.js'),
        devTools: process.env.NODE_ENV === 'development',
      },
      titleBarStyle: process.platform === 'darwin' ? 'hiddenInset' : 'default',
      show: false,
    });

    const isDev = process.env.NODE_ENV === 'development';

    if (isDev) {
      this.mainWindow.loadFile(path.join(__dirname, '../renderer/index.html'));
      this.mainWindow.webContents.openDevTools();
    } else {
      this.mainWindow.loadFile(path.join(__dirname, '../renderer/index.html'));
      
      // Block dev tools in production
      this.mainWindow.webContents.on('before-input-event', (event, input) => {
        // Block common dev tools shortcuts
        if (input.control && input.shift && input.key.toLowerCase() === 'i') {
          event.preventDefault();
        }
        if (input.control && input.shift && input.key.toLowerCase() === 'j') {
          event.preventDefault();
        }
        if (input.control && input.shift && input.key.toLowerCase() === 'c') {
          event.preventDefault();
        }
        if (input.key === 'F12') {
          event.preventDefault();
        }
        if (input.meta && input.alt && input.key.toLowerCase() === 'i') { // Mac
          event.preventDefault();
        }
      });

      // Block right-click context menu in production
      this.mainWindow.webContents.on('context-menu', (event) => {
        event.preventDefault();
      });

      // Block dev tools from being opened programmatically
      this.mainWindow.webContents.on('devtools-opened', () => {
        this.mainWindow?.webContents.closeDevTools();
      });
    }

    this.mainWindow.once('ready-to-show', () => {
      this.mainWindow?.show();
    });

    this.mainWindow.on('closed', () => {
      this.mainWindow = null;
    });
  }

  private createMenu(): void {
    const template: MenuItemConstructorOptions[] = [
      {
        label: 'File',
        submenu: [
          {
            label: 'Exit',
            accelerator: process.platform === 'darwin' ? 'Cmd+Q' : 'Ctrl+Q',
            click: () => app.quit(),
          },
        ],
      },
      {
        label: 'Edit',
        submenu: [
          { role: 'undo' },
          { role: 'redo' },
          { type: 'separator' },
          { role: 'cut' },
          { role: 'copy' },
          { role: 'paste' },
        ],
      },
      {
        label: 'View',
        submenu: [
          { role: 'reload' },
          { role: 'forceReload' },
          ...(process.env.NODE_ENV === 'development' ? [{ role: 'toggleDevTools' as const }] : []),
          { type: 'separator' },
          { role: 'resetZoom' },
          { role: 'zoomIn' },
          { role: 'zoomOut' },
          { type: 'separator' },
          { role: 'togglefullscreen' },
        ],
      },
      {
        label: 'Help',
        submenu: [
          {
            label: 'GitHub Repository',
            click: () => {
              try {
                shell.openExternal('https://github.com/tesenwein/filmRecipeWizard');
              } catch {
                // Ignore shell open errors
              }
            },
          },
          {
            label: 'Report Issues',
            click: () => {
              try {
                shell.openExternal('https://github.com/tesenwein/filmRecipeWizard/issues');
              } catch {
                // Ignore shell open errors
              }
            },
          },
        ],
      },
      {
        label: 'Window',
        submenu: [{ role: 'minimize' }, { role: 'close' }],
      },
    ];

    if (process.platform === 'darwin') {
      template.unshift({
        label: app.getName(),
        submenu: [
          { role: 'about' },
          { type: 'separator' },
          { role: 'services' },
          { type: 'separator' },
          { role: 'hide' },
          { role: 'hideOthers' },
          { role: 'unhide' },
          { type: 'separator' },
          { role: 'quit' },
        ],
      });
    }

    const menu = Menu.buildFromTemplate(template);
    Menu.setApplicationMenu(menu);
  }

  private setupIPC(): void {
    // Setup all IPC handlers
    this.fileHandlers.setupHandlers();
    this.processingHandlers.setupHandlers();
    this.storageHandlers.setupHandlers();
    this.settingsHandlers.setupHandlers();
    this.exportHandlers.setupHandlers();
  }
}

// Create and start the application
new FilmRecipeWizardApp();<|MERGE_RESOLUTION|>--- conflicted
+++ resolved
@@ -9,17 +9,11 @@
 import { ImageProcessor } from './image-processor';
 import { SettingsService } from './settings-service';
 import { StorageService } from './storage-service';
-<<<<<<< HEAD
-import { generateXMPContent } from './xmp-generator';
-// Initialize image processing service early
-import '../services/image-processing-service';
-=======
 import { ExportHandlers } from './ipc-handlers/export-handlers';
 import { FileHandlers } from './ipc-handlers/file-handlers';
 import { ProcessingHandlers } from './ipc-handlers/processing-handlers';
 import { SettingsHandlers } from './ipc-handlers/settings-handlers';
 import { StorageHandlers } from './ipc-handlers/storage-handlers';
->>>>>>> f1fc6a86
 
 class FilmRecipeWizardApp {
   private mainWindow: BrowserWindow | null = null;
