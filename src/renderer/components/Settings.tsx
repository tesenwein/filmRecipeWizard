import { DeleteOutline, RestartAlt, Save as SaveIcon, Visibility, VisibilityOff } from '@mui/icons-material';
import {
  Alert,
  Box,
  Button,
  Container,
  Dialog,
  DialogActions,
  DialogContent,
  DialogContentText,
  DialogTitle,
  IconButton,
  InputAdornment,
  Paper,
  Stack,
  TextField,
  Typography,
} from '@mui/material';
import React, { useEffect, useState } from 'react';
import { useAppStore } from '../store/appStore';
<<<<<<< HEAD
import ConfirmDialog from './ConfirmDialog';

=======

interface ConfirmDialogProps {
  open: boolean;
  onClose: () => void;
  onConfirm: () => void;
  title: string;
  content: string;
  warningText?: string;
  confirmButtonText: string;
  confirmColor?: 'warning' | 'error' | 'primary';
}

const ConfirmDialog: React.FC<ConfirmDialogProps> = ({
  open,
  onClose,
  onConfirm,
  title,
  content,
  warningText,
  confirmButtonText,
  confirmColor = 'warning'
}) => {
  return (
    <Dialog
      open={open}
      onClose={onClose}
      maxWidth="sm"
      fullWidth
      slotProps={{
        paper: { sx: { WebkitAppRegion: 'no-drag' } },
        backdrop: { sx: { WebkitAppRegion: 'no-drag' } },
      }}
    >
      <DialogTitle>{title}</DialogTitle>
      <DialogContent>
        <DialogContentText>
          {content}
        </DialogContentText>
        {warningText && (
          <DialogContentText sx={{ mt: 2, fontWeight: 600, color: 'warning.main' }}>
            {warningText}
          </DialogContentText>
        )}
      </DialogContent>
      <DialogActions>
        <Button onClick={onClose} color="inherit">
          Cancel
        </Button>
        <Button onClick={onConfirm} color={confirmColor} variant="contained">
          {confirmButtonText}
        </Button>
      </DialogActions>
    </Dialog>
  );
};
>>>>>>> dcb9ac6f

const Settings: React.FC = () => {
  const { resetApp } = useAppStore();
  const [openaiKey, setOpenaiKey] = useState('');
  const [masked, setMasked] = useState(false);
  const [showKey, setShowKey] = useState(false);
  const [status, setStatus] = useState<{ type: 'success' | 'error'; msg: string } | null>(null);
  const [resetDialogOpen, setResetDialogOpen] = useState(false);
  const [isValidating, setIsValidating] = useState(false);
  const [setupCompleted, setSetupCompleted] = useState<boolean>(false);
  // Profile state
  const [firstName, setFirstName] = useState('');
  const [lastName, setLastName] = useState('');
  const [email, setEmail] = useState('');
  const [website, setWebsite] = useState('');
  const [instagram, setInstagram] = useState('');
  const [emailError, setEmailError] = useState('');
  const [websiteError, setWebsiteError] = useState('');
  const [instagramError, setInstagramError] = useState('');

  useEffect(() => {
    const load = async () => {
      try {
        const res = await window.electronAPI.getSettings();
        if (res.success && res.settings) {
          if (res.settings.openaiKey) {
            setOpenaiKey('');
            setMasked(true);
          }
          setSetupCompleted(!!res.settings.setupCompleted);
          const u = (res.settings as any).userProfile || {};
          setFirstName(u.firstName || '');
          setLastName(u.lastName || '');
          setEmail(u.email || '');
          setWebsite(u.website || '');
          setInstagram(u.instagram || '');
        }
      } catch {
        setStatus({ type: 'error', msg: 'Failed to load settings' });
      }
    };
    load();
  }, []);

  const testOpenAIKey = async (key: string): Promise<boolean> => {
    try {
      // Add timeout to prevent hanging
      const controller = new AbortController();
      const timeoutId = setTimeout(() => controller.abort(), 10000); // 10 second timeout

      const response = await fetch('https://api.openai.com/v1/models', {
        method: 'GET',
        headers: {
          'Authorization': `Bearer ${key}`,
          'Content-Type': 'application/json',
        },
        signal: controller.signal,
      });

      clearTimeout(timeoutId);

      if (response.status === 401) {
        setStatus({ type: 'error', msg: 'Invalid API key. Please check your key and try again.' });
        return false;
      } else if (response.status === 429) {
        setStatus({ type: 'error', msg: 'Rate limit exceeded. Your key is valid but quota may be exhausted.' });
        return true; // Key is valid even if rate limited
      } else if (!response.ok) {
        setStatus({ type: 'error', msg: 'Unable to verify API key. Please check your internet connection.' });
        return false;
      }

      return true;
    } catch {
      setStatus({ type: 'error', msg: 'Network error. Please check your internet connection.' });
      return false;
    }
  };

  // Validation helpers
  const isValidEmail = (value: string) => !value || /^[^\s@]+@[^\s@]+\.[^\s@]{2,}$/.test(value.trim());
  const normalizeUrl = (value: string): string | null => {
    if (!value) return '';
    const v = value.trim();
    const withScheme = /^https?:\/\//i.test(v) ? v : `https://${v}`;
    try { return new URL(withScheme).toString(); } catch { return null; }
  };
  const normalizeInstagram = (value: string): { ok: boolean; handle?: string; url?: string } => {
    const v = value.trim();
    if (!v) return { ok: true };
    try {
      const u = new URL(/^https?:\/\//i.test(v) ? v : `https://${v}`);
      if (/instagram\.com$/i.test(u.hostname)) {
        const h = u.pathname.replace(/\/+$/, '').split('/').filter(Boolean)[0] || '';
        if (/^[A-Za-z0-9._]{1,30}$/.test(h)) return { ok: true, handle: `@${h}`, url: `https://www.instagram.com/${h}` };
      }
<<<<<<< HEAD
    } catch {
      // Ignore URL parsing errors
    }
=======
    } catch {}
>>>>>>> dcb9ac6f
    // Require @ prefix for handle style
    if (!v.startsWith('@')) return { ok: false };
    const handle = v.replace(/^@/, '');
    if (/^[A-Za-z0-9._]{1,30}$/.test(handle)) return { ok: true, handle: `@${handle}`, url: `https://www.instagram.com/${handle}` };
    return { ok: false };
  };

  const handleSave = async () => {
    setStatus(null);
    setIsValidating(true);

    try {
      // If API key is provided, validate it first
      if (openaiKey.trim()) {
        const isValid = await testOpenAIKey(openaiKey.trim());
        if (!isValid) {
          return; // Error message already set by testOpenAIKey
        }
      }

      // Validate profile fields
      if (!isValidEmail(email)) {
        setEmailError('Enter a valid email');
        return;
      }
      const nWebsite = normalizeUrl(website);
      if (nWebsite === null) {
        setWebsiteError('Enter a valid URL');
        return;
      }
      const ig = normalizeInstagram(instagram);
      if (!ig.ok) {
        setInstagramError('Enter a valid handle or Instagram URL');
        return;
      }

      const res = await window.electronAPI.saveSettings({
        openaiKey: openaiKey.trim() || undefined,
        userProfile: {
          firstName: firstName.trim(),
          lastName: lastName.trim(),
          email: email.trim() ? email.trim() : undefined,
          website: nWebsite || undefined,
          instagram: ig.handle || undefined,
        }
      } as any);
      if (res.success) {
        setMasked(!!openaiKey);
        setOpenaiKey('');
        setShowKey(false);
        setStatus({ type: 'success', msg: 'Settings saved successfully' });
      } else {
        setStatus({ type: 'error', msg: res.error || 'Failed to save settings' });
      }
    } catch {
      setStatus({ type: 'error', msg: 'Failed to save settings' });
    } finally {
      setIsValidating(false);
    }
  };

  const handleClear = async () => {
    setStatus(null);
    try {
      const res = await window.electronAPI.saveSettings({ openaiKey: '' });
      if (res.success) {
        setMasked(false);
        setOpenaiKey('');
        setShowKey(false);
        setStatus({ type: 'success', msg: 'OpenAI key cleared' });
      } else {
        setStatus({ type: 'error', msg: res.error || 'Failed to clear key' });
      }
    } catch {
      setStatus({ type: 'error', msg: 'Failed to clear key' });
    }
  };

  const handleResetSetup = async () => {
    setResetDialogOpen(false);
    setStatus(null);
    try {
      setStatus({ type: 'success', msg: 'Setup reset and all recipes deleted - refreshing app...' });
      // Close settings after a brief delay, before the app refreshes
      setTimeout(() => {
        window.dispatchEvent(new Event('close-settings'));
      }, 1000);
      await resetApp();
<<<<<<< HEAD
    } catch {
=======
    } catch (error) {
>>>>>>> dcb9ac6f
      console.error('Reset setup error:', error);
      setStatus({ type: 'error', msg: 'Failed to reset setup' });
    }
  };


  return (
    <Container maxWidth="sm" sx={{ py: 2 }} className="no-drag">
      <Typography variant="h5" fontWeight={700} gutterBottom>
        LLM Settings
      </Typography>
      <Paper elevation={1} sx={{ p: 2, borderRadius: 2 }}>
        <Stack spacing={1.5}>
          <Box>
            <Typography variant="subtitle2" color="text.secondary">
              OpenAI API Key
            </Typography>
            {masked && (
              <Typography variant="caption" color="text.secondary">
                A key is saved. Enter a new one to replace.
              </Typography>
            )}
            <TextField
              id="openai-key"
              type={showKey ? 'text' : 'password'}
              fullWidth
              size="small"
              placeholder={masked ? '••••••••••••••••' : 'sk-...'}
              value={openaiKey}
              onChange={e => setOpenaiKey(e.target.value)}
              className="no-drag"
              inputProps={{ className: 'no-drag', style: { WebkitAppRegion: 'no-drag' } }}
              InputProps={{
                endAdornment: (
                  <InputAdornment position="end">
                    <IconButton
                      aria-label={showKey ? 'Hide key' : 'Show key'}
                      onClick={() => setShowKey(s => !s)}
                      edge="end"
                      size="small"
                      className="no-drag"
                      sx={{ WebkitAppRegion: 'no-drag' }}
                    >
                      {showKey ? <VisibilityOff /> : <Visibility />}
                    </IconButton>
                  </InputAdornment>
                ),
              }}
              sx={{ mt: 0.5 }}
            />
          </Box>
          <Stack direction="row" spacing={1}>
            <Button
              variant="outlined"
              color="error"
              onClick={handleClear}
              startIcon={<DeleteOutline />}
            >
              Clear API Key
            </Button>
          </Stack>
          {!setupCompleted && (
            <Box sx={{ display: 'flex', justifyContent: 'flex-end' }}>
              <Button
                variant="contained"
                onClick={async () => {
                  try {
                    await window.electronAPI.updateSettings({ setupCompleted: true });
                    setSetupCompleted(true);
                    // Navigate to create page after completing setup
                    setTimeout(() => (window.location.hash = '#/create'), 150);
                  } catch {
                    setStatus({ type: 'error', msg: 'Failed to complete setup' });
                  }
                }}
              >
                Complete Setup
              </Button>
            </Box>
          )}
        </Stack>
      </Paper>

      <Typography variant="h6" sx={{ mt: 3, mb: 1, fontWeight: 600 }}>
        Your Profile
      </Typography>
      <Paper elevation={1} sx={{ p: 2, borderRadius: 2 }}>
        <Stack spacing={1.5}>
          <Stack direction={{ xs: 'column', sm: 'row' }} spacing={1.5}>
            <TextField fullWidth label="First Name" value={firstName} onChange={e => setFirstName(e.target.value)} />
            <TextField fullWidth label="Last Name" value={lastName} onChange={e => setLastName(e.target.value)} />
          </Stack>
          <Stack direction={{ xs: 'column', sm: 'row' }} spacing={1.5}>
            <TextField
              fullWidth
              label="Email"
              type="email"
              value={email}
              onChange={e => { setEmail(e.target.value); setEmailError(isValidEmail(e.target.value) ? '' : 'Enter a valid email'); }}
              error={!!emailError}
              helperText={emailError || 'Optional'}
            />
            <TextField
              fullWidth
              label="Website"
              value={website}
              onChange={e => { setWebsite(e.target.value); const ok = normalizeUrl(e.target.value); setWebsiteError(ok === null ? 'Enter a valid URL' : ''); }}
              error={!!websiteError}
              helperText={websiteError || 'Optional (e.g., example.com or https://example.com)'}
            />
          </Stack>
          <TextField
            fullWidth
            label="Instagram"
            placeholder="@yourhandle (required) or instagram.com/yourhandle"
            value={instagram}
            onChange={e => { setInstagram(e.target.value); const ok = normalizeInstagram(e.target.value).ok; setInstagramError(ok ? '' : 'Enter a valid handle or Instagram URL'); }}
            error={!!instagramError}
            helperText={instagramError || 'Optional'}
          />
          <Typography variant="caption" color="text.secondary">
            These details are stored locally, attached to new recipes, and included in exports.
          </Typography>
        </Stack>
      </Paper>

      {/* Save Settings Section */}
      <Box sx={{ mt: 3, mb: 3 }}>
        {status && (
          <Alert severity={status.type} variant="outlined" sx={{ mb: 2 }}>
            {status.msg}
          </Alert>
        )}
        <Box sx={{ display: 'flex', justifyContent: 'center' }}>
          <Button
            variant="contained"
            color="primary"
            onClick={handleSave}
            disabled={isValidating}
            startIcon={<SaveIcon />}
            size="large"
            sx={{
              fontWeight: 600,
              px: 4,
              py: 1.5,
              borderRadius: 2
            }}
          >
            {isValidating ? 'Verifying & Saving...' : 'Save All Settings'}
          </Button>
        </Box>
      </Box>

      <Typography variant="caption" color="text.secondary" sx={{ display: 'block', textAlign: 'center' }}>
        Your API key and profile details are stored locally on this device and used for AI color analysis.
      </Typography>

      <Paper elevation={1} sx={{ p: 2, borderRadius: 2, mt: 3 }}>
        <Typography variant="subtitle2" gutterBottom sx={{ fontWeight: 600 }}>
          Reset Application
        </Typography>
        <Typography variant="body2" color="text.secondary" sx={{ mb: 2 }}>
          Reset the application to its initial state. This will clear all recipes and show the setup wizard again.
        </Typography>
        <Button
          variant="outlined"
          color="warning"
          onClick={() => setResetDialogOpen(true)}
          startIcon={<RestartAlt />}
          sx={{ fontWeight: 600 }}
        >
          Reset Setup & Clear All Recipes
        </Button>
      </Paper>

      <ConfirmDialog
        open={resetDialogOpen}
        onClose={() => setResetDialogOpen(false)}
        onConfirm={handleResetSetup}
        title="Reset Application?"
        content="This action will permanently delete all your recipes and reset the application to its initial state. The setup wizard will appear when you restart the application."
        warningText="This action cannot be undone."
        confirmButtonText="Reset Application"
<<<<<<< HEAD
        confirmColor="error"
=======
        confirmColor="warning"
>>>>>>> dcb9ac6f
      />
    </Container>
  );
};

export default Settings;<|MERGE_RESOLUTION|>--- conflicted
+++ resolved
@@ -18,66 +18,8 @@
 } from '@mui/material';
 import React, { useEffect, useState } from 'react';
 import { useAppStore } from '../store/appStore';
-<<<<<<< HEAD
 import ConfirmDialog from './ConfirmDialog';
 
-=======
-
-interface ConfirmDialogProps {
-  open: boolean;
-  onClose: () => void;
-  onConfirm: () => void;
-  title: string;
-  content: string;
-  warningText?: string;
-  confirmButtonText: string;
-  confirmColor?: 'warning' | 'error' | 'primary';
-}
-
-const ConfirmDialog: React.FC<ConfirmDialogProps> = ({
-  open,
-  onClose,
-  onConfirm,
-  title,
-  content,
-  warningText,
-  confirmButtonText,
-  confirmColor = 'warning'
-}) => {
-  return (
-    <Dialog
-      open={open}
-      onClose={onClose}
-      maxWidth="sm"
-      fullWidth
-      slotProps={{
-        paper: { sx: { WebkitAppRegion: 'no-drag' } },
-        backdrop: { sx: { WebkitAppRegion: 'no-drag' } },
-      }}
-    >
-      <DialogTitle>{title}</DialogTitle>
-      <DialogContent>
-        <DialogContentText>
-          {content}
-        </DialogContentText>
-        {warningText && (
-          <DialogContentText sx={{ mt: 2, fontWeight: 600, color: 'warning.main' }}>
-            {warningText}
-          </DialogContentText>
-        )}
-      </DialogContent>
-      <DialogActions>
-        <Button onClick={onClose} color="inherit">
-          Cancel
-        </Button>
-        <Button onClick={onConfirm} color={confirmColor} variant="contained">
-          {confirmButtonText}
-        </Button>
-      </DialogActions>
-    </Dialog>
-  );
-};
->>>>>>> dcb9ac6f
 
 const Settings: React.FC = () => {
   const { resetApp } = useAppStore();
@@ -174,13 +116,9 @@
         const h = u.pathname.replace(/\/+$/, '').split('/').filter(Boolean)[0] || '';
         if (/^[A-Za-z0-9._]{1,30}$/.test(h)) return { ok: true, handle: `@${h}`, url: `https://www.instagram.com/${h}` };
       }
-<<<<<<< HEAD
     } catch {
       // Ignore URL parsing errors
     }
-=======
-    } catch {}
->>>>>>> dcb9ac6f
     // Require @ prefix for handle style
     if (!v.startsWith('@')) return { ok: false };
     const handle = v.replace(/^@/, '');
@@ -269,11 +207,7 @@
         window.dispatchEvent(new Event('close-settings'));
       }, 1000);
       await resetApp();
-<<<<<<< HEAD
     } catch {
-=======
-    } catch (error) {
->>>>>>> dcb9ac6f
       console.error('Reset setup error:', error);
       setStatus({ type: 'error', msg: 'Failed to reset setup' });
     }
@@ -457,11 +391,7 @@
         content="This action will permanently delete all your recipes and reset the application to its initial state. The setup wizard will appear when you restart the application."
         warningText="This action cannot be undone."
         confirmButtonText="Reset Application"
-<<<<<<< HEAD
         confirmColor="error"
-=======
-        confirmColor="warning"
->>>>>>> dcb9ac6f
       />
     </Container>
   );
